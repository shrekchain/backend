"""
Unit Tests for Helios
"""

import re
import uuid

import django_webtest
import pytest
from django.conf import settings
from django.core import mail
from django.core.files import File
from django.test import TestCase
from django.utils.html import escape as html_escape
from django.utils.timezone import now

import helios.datatypes as datatypes
import helios.models as models
import helios.utils as utils
import helios.views as views
from helios_auth import models as auth_models


@pytest.mark.django_db
class ElectionModelTests(TestCase):
    fixtures = ["users.json"]
    allow_database_queries = True

    def create_election(self):
        return models.Election.get_or_create(
            short_name="demo",
            name="Demo Election",
            description="Demo Election Description",
            admin=self.user,
        )

    def setup_questions(self):
        QUESTIONS = [
            {
                "answer_urls": [None, None, None],
                "answers": ["a", "b", "c"],
                "choice_type": "approval",
                "max": 1,
                "min": 0,
                "question": "w?",
                "result_type": "absolute",
                "short_name": "w?",
                "tally_type": "homomorphic",
            }
        ]
        self.election.questions = QUESTIONS

    def setup_trustee(self):
        self.election.generate_trustee(views.ELGAMAL_PARAMS)

    def setup_openreg(self):
        self.election.openreg = True
        self.election.save()

    def setUp(self):
        self.user = auth_models.User.objects.get(
            user_id="ben@adida.net", user_type="google"
        )
        self.fb_user = auth_models.User.objects.filter(user_type="facebook")[0]
        self.election, self.created_p = self.create_election()

    def test_create_election(self):
        assert self.created_p is True

        assert self.election.created_at is not None
        assert self.election.created_at < now()

    def test_find_election(self):
        election = models.Election.get_by_user_as_admin(self.user)[0]
        assert self.election == election

        election = models.Election.get_by_uuid(self.election.uuid)
        assert self.election == election

        election = models.Election.get_by_short_name(self.election.short_name)
        assert self.election == election

    def test_setup_trustee(self):
        self.setup_trustee()
        assert self.election.num_trustees == 1

    def test_add_voters_file(self):
        election = self.election

        with open("helios/fixtures/voter-file.csv") as file:
            vf = models.VoterFile.objects.create(
<<<<<<< HEAD
                election=election, voter_file=File(file, "voter_file.css"))
=======
                election=election, voter_file=File(file, "voter_file.css")
            )
>>>>>>> 25ecc0a0
            vf.process()

        # make sure that we stripped things correctly
        voter = election.voter_set.get(voter_login_id="benadida5")
        assert voter.voter_email == "ben5@adida.net"
        assert voter.voter_name == "Ben5 Adida"

    def test_check_issues_before_freeze(self):
        # should be three issues: no trustees, and no questions, and no voters
        issues = self.election.issues_before_freeze
        assert len(issues) == 3

        self.setup_questions()

        # should be two issues: no trustees, and no voters
        issues = self.election.issues_before_freeze
        assert len(issues) == 2

        self.election.questions = None

        self.setup_trustee()

        # should be two issues: no questions, and no voters
        issues = self.election.issues_before_freeze
        assert len(issues) == 2

        self.setup_questions()

        # move to open reg
        self.setup_openreg()

        issues = self.election.issues_before_freeze
        assert not len(issues)

    def test_helios_trustee(self):
        self.election.generate_trustee(views.ELGAMAL_PARAMS)

        assert self.election.has_helios_trustee()

        trustee = self.election.get_helios_trustee()
        assert trustee is not None

    def test_log(self):
        LOGS = ["testing 1", "testing 2", "testing 3"]

        for log in LOGS:
            self.election.append_log(log)

        pulled_logs = [l.log for l in self.election.get_log().all()]

        assert LOGS == list(reversed(pulled_logs))

    def test_eligibility(self):
        self.election.eligibility = [{"auth_system": self.user.user_type}]

        # without openreg, this should be false
        assert not self.election.user_eligible_p(self.user)

        # what about after saving?
        self.election.save()
        e = models.Election.objects.get(uuid=self.election.uuid)
<<<<<<< HEAD
        assert e.eligibility == [{'auth_system': self.user.user_type}]
=======
        assert e.eligibility == [{"auth_system": self.user.user_type}]
>>>>>>> 25ecc0a0

        self.election.openreg = True

        # without openreg, and now true
        assert self.election.user_eligible_p(self.user)

        # try getting pretty eligibility, make sure it doesn't throw an exception
        assert self.user.user_type in self.election.pretty_eligibility

    def test_freeze(self):
        # freezing without trustees and questions, no good

        with pytest.raises(Exception):
            self.election.freeze()

        self.setup_questions()
        self.setup_trustee()
        self.setup_openreg()

        # this time it should work
        self.election.freeze()

        # make sure it logged something
        assert self.election.get_log().exists()

    def test_archive(self):
        self.election.archived_at = now()
        assert self.election.is_archived

        self.election.archived_at = None
        assert not self.election.is_archived

    def test_voter_registration(self):
        # before adding a voter
        voters = models.Voter.get_by_election(self.election)
        assert not voters

        # make sure no voter yet
        voter = models.Voter.get_by_election_and_user(self.election, self.user)
        assert voter is None

        # make sure no voter at all across all elections
        voters = models.Voter.get_by_user(self.user)
        assert not voters

        # register the voter
        voter = models.Voter.register_user_in_election(self.user, self.election)

        # make sure voter is there now
        voter_2 = models.Voter.get_by_election_and_user(self.election, self.user)
        assert voter
        assert voter_2
        assert voter == voter_2

        # make sure voter is there in this call too
        voters = models.Voter.get_by_user(self.user)
        assert list(voters) == [voter]

        voter_2 = models.Voter.get_by_election_and_uuid(self.election, voter.uuid)
        assert voter == voter_2
        assert voter.user == self.user


class VoterModelTests(TestCase):
    fixtures = ["users.json", "election.json"]
    allow_database_queries = True

    def setUp(self):
        self.election = models.Election.objects.get(short_name="test")

    def test_create_password_voter(self):
        v = models.Voter(
            uuid=str(uuid.uuid1()),
            election=self.election,
            voter_login_id="voter_test_1",
            voter_name="Voter Test 1",
            voter_email="foobar@acme.com",
        )
        v.generate_password()
        v.save()

        # password has been generated!
        assert v.voter_password is not None

        # can't generate passwords twice
        with pytest.raises(Exception):
            v.generate_password()

        # check that you can get at the voter user structure
        assert v.get_user().user_id == v.voter_email


class CastVoteModelTests(TestCase):
    fixtures = ["users.json", "election.json"]
    allow_database_queries = True

    def setUp(self):
        self.election = models.Election.objects.get(short_name="test")
        self.user = auth_models.User.objects.get(
            user_id="ben@adida.net", user_type="google"
        )

        # register the voter
        self.voter = models.Voter.register_user_in_election(
            self.user, self.election)

    # def test_cast_vote(self):
    #     pass


class DatatypeTests(TestCase):
    fixtures = ["users.json", "election.json"]
    allow_database_queries = True

    def setUp(self):
        self.election = models.Election.objects.all()[0]
        self.election.generate_trustee(views.ELGAMAL_PARAMS)

    def test_instantiate(self):
        ld_obj = datatypes.LDObject.instantiate(
            self.election.get_helios_trustee(), "2011/01/Trustee"
        )
        foo = ld_obj.serialize()

    @staticmethod
    def test_from_dict():
        ld_obj = datatypes.LDObject.fromDict(
            {"y": "1234", "p": "23434", "g": "2343243242", "q": "2343242343434"},
            type_hint="pkc/elgamal/PublicKey",
        )

    @staticmethod
    def test_dictobject_from_dict():
        original_dict = {"A": "35423432", "B": "234324243"}
        ld_obj = datatypes.LDObject.fromDict(
            original_dict, type_hint="legacy/EGZKProofCommitment"
        )

        assert original_dict == ld_obj.toDict()


##
# Black box tests
##


class DataFormatBlackboxTests(TestCase):
    def setUp(self):
        self.election = models.Election.objects.all()[0]

    def assertEqualsToFile(self, response, file_path):
        expected = open(file_path)
        assert response.content == expected.read()
        expected.close()

    #
    # def test_election(self):
    #     response = self.client.get("/helios/elections/%s" % self.election.uuid, follow=False)
    #     self.assertEqualsToFile(response, self.election)

    # def test_election_metadata(self):
    #     response = self.client.get("/helios/elections/%s/meta" % self.election.uuid, follow=False)
    #     self.assertEqualsToFile(response, self.EXPECTED_ELECTION_METADATA_FILE)
    #
    # def test_voters_list(self):
    #     response = self.client.get("/helios/elections/%s/voters/" % self.election.uuid, follow=False)
    #     self.assertEqualsToFile(response, self.EXPECTED_VOTERS_FILE)
    #
    # def test_trustees_list(self):
    #     response = self.client.get("/helios/elections/%s/trustees/" % self.election.uuid, follow=False)
    #     self.assertEqualsToFile(response, self.EXPECTED_TRUSTEES_FILE)
    #
    # def test_ballots_list(self):
    #     response = self.client.get("/helios/elections/%s/ballots/" % self.election.uuid, follow=False)
    #     self.assertEqualsToFile(response, self.EXPECTED_BALLOTS_FILE)


# now we have a set of fixtures and expected results for various formats
# note how TestCase is used as a "mixin" here, so that the generic DataFormatBlackboxTests
# does not register as a set of test cases to run, but each concrete data format does.


class LegacyElectionBlackboxTests(DataFormatBlackboxTests, TestCase):
    fixtures = ["legacy-data.json"]
    allow_database_queries = True
    EXPECTED_ELECTION_FILE = "helios/fixtures/legacy-election-expected.json"
    EXPECTED_ELECTION_METADATA_FILE = (
        "helios/fixtures/legacy-election-metadata-expected.json"
    )
    EXPECTED_VOTERS_FILE = "helios/fixtures/legacy-election-voters-expected.json"
    EXPECTED_TRUSTEES_FILE = "helios/fixtures/legacy-trustees-expected.json"
    EXPECTED_BALLOTS_FILE = "helios/fixtures/legacy-ballots-expected.json"


# class V3_1_ElectionBlackboxTests(DataFormatBlackboxTests, TestCase):
#    fixtures = ['v3.1-data.json']
#    EXPECTED_ELECTION_FILE = 'helios/fixtures/v3.1-election-expected.json'
#    EXPECTED_VOTERS_FILE = 'helios/fixtures/v3.1-election-voters-expected.json'
#    EXPECTED_TRUSTEES_FILE = 'helios/fixtures/v3.1-trustees-expected.json'
#    EXPECTED_BALLOTS_FILE = 'helios/fixtures/v3.1-ballots-expected.json'


class WebTest(django_webtest.WebTest):
    def assertStatusCode(self, response, status_code):
        if hasattr(response, "status_code"):
            assert response.status_code == status_code, response.status_code
        else:
            assert response.status_int == status_code, response.status_int

    def assertRedirects(self, response, url):
        """
        reimplement this in case it's a WebOp response
        and it seems to be screwing up in a few places too
        thus the localhost exception
        """
        if hasattr(response, "location"):
            assert url in response.location, response.location
        else:
            assert url in response["location"], response["location"]
        self.assertStatusCode(response, 302)
        # return super(django_webtest.WebTest, self).assertRedirects(response, url)
        # assert url in response.location, "redirected to %s instead of %s" % (response.location, url)

    def assertContains(self, response, text):
        self.assertStatusCode(response, 200)

        if hasattr(response, "testbody"):
            assert text in response.testbody, "missing text %s" % text
        elif hasattr(response, "body"):
            assert text in response.body, "missing text %s" % text
        else:
            assert text in response.content, "missing text %s" % text


##
# overall operation of the system
##


class ElectionBlackboxTests(WebTest):
    fixtures = ["users.json", "election.json"]
    allow_database_queries = True

    def setUp(self):
        self.election = models.Election.objects.all()[0]
        self.user = auth_models.User.objects.get(
            user_id="ben@adida.net", user_type="google"
        )

    def setup_login(self, from_scratch=False, **kwargs):
        if from_scratch:
            # a bogus call to set up the session
            self.client.get("/")
        # set up the session
        session = self.client.session
        if kwargs:
            user = auth_models.User.objects.get(**kwargs)
        else:
            user = self.user
        session["user"] = {"type": user.user_type, "user_id": user.user_id}
        session.save()

        # set up the app, too
        # this does not appear to work, boohoo
        # session = self.app.session
        # session['user'] = {'type': self.user.user_type, 'user_id': self.user.user_id}

    def clear_login(self):
        session = self.client.session
        del session["user"]
        session.save()

    def test_election_params(self):
        response = self.client.get("/helios/elections/params")
        self.assertEquals(
            response.content.decode(), views.ELGAMAL_PARAMS_LD_OBJECT.serialize()
        )

    # returns 301 for some reason and then 404
    # def test_election_404(self):
    #     response = self.client.get("/helios/elections/foobar")
    #     self.assertStatusCode(response, 404)

    def test_election_bad_trustee(self):
        response = self.client.get(
            "/helios/t/%s/foobar@bar.com/badsecret" % self.election.short_name
        )
        assert response.status_code == 404

    def test_get_election_shortcut(self):
        response = self.client.get(
            "/helios/e/%s" % self.election.short_name, follow=True
        )
        assert self.election.description in response.content.decode()

    # also redirection problem
    # def test_get_election_raw(self):
    #     response = self.client.get("/helios/elections/%s" % self.election.uuid, follow=False)
    #     assert self.election.toJSON() in response.content.decode()

    def test_get_election(self):
        response = self.client.get(
            "/helios/elections/%s/view" % self.election.uuid, follow=False
        )
        assert self.election.description in response.content.decode()

    def test_get_election_questions(self):
        response = self.client.get(
            "/helios/elections/%s/questions" % self.election.uuid, follow=False
        )
        for q in self.election.questions:
            assert q["question"] in response.content.decode()

    def test_get_election_trustees(self):
        response = self.client.get(
            "/helios/elections/%s/trustees" % self.election.uuid, follow=False
        )
        for t in self.election.trustee_set.all():
            assert t.name in response.content.decode()

    def test_get_election_voters(self):
        response = self.client.get(
            "/helios/elections/%s/voters/list" % self.election.uuid, follow=False
        )
        # check total count of voters
        if self.election.num_voters == 0:
            assert "no voters" in response.content.decode()
        else:
            assert "(of %s)" % self.election.num_voters in response.content.decode()

    def test_get_election_voters_raw(self):
        response = self.client.get(
            "/helios/elections/%s/voters/" % self.election.uuid, follow=False
        )
        assert (
            len(utils.from_json(response.content.decode())) == self.election.num_voters
        )

    def test_election_creation_not_logged_in(self):
        response = self.client.post(
            "/helios/elections/new",
            {
                "short_name": "test-complete",
                "name": "Test Complete",
                "description": "A complete election test",
                "election_type": "referendum",
                "use_voter_aliases": "0",
                "use_advanced_audit_features": "1",
                "private_p": "False",
            },
        )

        self.assertRedirects(response, "/auth/?return_url=/helios/elections/new")

    def test_election_edit(self):
        self.setup_login(from_scratch=True)
        response = self.client.get("/helios/elections/%s/edit" % self.election.uuid)
        response = self.client.post(
            "/helios/elections/%s/edit" % self.election.uuid,
            {
                "short_name": self.election.short_name + "-2",
                "name": self.election.name,
                "description": self.election.description,
                "election_type": self.election.election_type,
                "use_voter_aliases": self.election.use_voter_aliases,
                "csrf_token": self.client.session["csrf_token"],
            },
        )

        self.assertRedirects(response, "/helios/elections/%s/view" % self.election.uuid)

        new_election = models.Election.objects.get(uuid=self.election.uuid)
        self.assertEquals(new_election.short_name, self.election.short_name + "-2")

    # def test_get_election_stats(self):
    #     self.setup_login(from_scratch=True, user_id='mccio@github.com', user_type='google')
    #     response = self.client.get("/helios/stats/", follow=False)
    #     self.assertStatusCode(response, 200)
    #     response = self.client.get("/helios/stats/force-queue", follow=False)
    #     self.assertRedirects(response, "/helios/stats/")
    #     response = self.client.get("/helios/stats/elections", follow=False)
    #     self.assertStatusCode(response, 200)
    #     response = self.client.get("/helios/stats/problem-elections", follow=False)
    #     self.assertStatusCode(response, 200)
    #     response = self.client.get("/helios/stats/recent-votes", follow=False)
    #     self.assertStatusCode(response, 200)
    #     self.clear_login()
    #     response = self.client.get("/helios/stats/", follow=False)
    #     self.assertStatusCode(response, 403)
    #     self.setup_login()
    #     response = self.client.get("/helios/stats/", follow=False)
    #     self.assertStatusCode(response, 403)
    #     self.clear_login()

    def _setup_complete_election(self, election_params=None):
        "do the setup part of a whole election"

        # REPLACE with params?
        self.setup_login(from_scratch=True)

        # create the election
        full_election_params = {
            "short_name": "test-complete",
            "name": "Test Complete",
            "description": "A complete election test",
            "election_type": "referendum",
            "use_voter_aliases": "0",
            "use_advanced_audit_features": "1",
            "private_p": "False",
            "csrf_token": self.client.session["csrf_token"],
        }

        # override with the given
        full_election_params.update(election_params or {})

        response = self.client.post(
            "/helios/elections/new", full_election_params)

        # we are redirected to the election, let's extract the ID out of the URL
        election_id = re.search(
            "/elections/([^/]+)/", str(response["Location"]))
        self.assertIsNotNone(
            election_id,
            "Election id not found in redirect: %s" % str(
                response["Location"]),
        )
        election_id = election_id.group(1)

        # helios is automatically added as a trustee

        # check that helios is indeed a trustee
        response = self.client.get(
            "/helios/elections/%s/trustees/view" % election_id)
        self.assertContains(response, "Trustee #1")

        # add a few voters with an improperly placed email address
        FILE = "helios/fixtures/voter-badfile.csv"
        voters_file = open(FILE)
        response = self.client.post(
            "/helios/elections/%s/voters/upload" % election_id,
            {"voters_file": voters_file},
        )
        voters_file.close()
        self.assertContains(response, "HOLD ON")

        # add a few voters, via file upload
        # this file now includes a UTF-8 encoded unicode character
        # yes I know that's not how you spell Ernesto.
        # I just needed some unicode quickly.
        FILE = "helios/fixtures/voter-file.csv"
        voters_file = open(FILE)
        response = self.client.post(
            "/helios/elections/%s/voters/upload" % election_id,
            {"voters_file": voters_file},
        )
        voters_file.close()
        self.assertContains(response, "first few rows of this file")

        # now we confirm the upload
        response = self.client.post(
            "/helios/elections/%s/voters/upload" % election_id, {
                "confirm_p": "1"}
        )
        self.assertRedirects(
            response, "/helios/elections/%s/voters/list" % election_id)

        # and we want to check that there are now voters
        response = self.client.get(
            "/helios/elections/%s/voters/" % election_id)
        NUM_VOTERS = 4
        self.assertEquals(len(utils.from_json(response.content)), NUM_VOTERS)

        # let's get a single voter
        single_voter = models.Election.objects.get(
            uuid=election_id).voter_set.all()[0]
        response = self.client.get(
            "/helios/elections/%s/voters/%s" % (election_id, single_voter.uuid)
        )
        self.assertContains(response, '"uuid": "%s"' % single_voter.uuid)

        response = self.client.get(
            "/helios/elections/%s/voters/foobar" % election_id)
        self.assertStatusCode(response, 404)

        # add questions
        response = self.client.post(
            "/helios/elections/%s/save_questions" % election_id,
            {
                "questions_json": utils.to_json(
                    [
                        {
                            "answer_urls": ["http://example.com", None],
                            "answers": ["Alice", "Bob"],
                            "choice_type": "approval",
                            "max": 1,
                            "min": 0,
                            "question": "Who should be president?",
                            "result_type": "absolute",
                            "short_name": "Who should be president?",
                            "tally_type": "homomorphic",
                        }
                    ]
                ),
                "csrf_token": self.client.session["csrf_token"],
            },
        )

        self.assertContains(response, "SUCCESS")

        # freeze election
        response = self.client.post(
            "/helios/elections/%s/freeze" % election_id,
            {"csrf_token": self.client.session["csrf_token"]},
        )
        self.assertRedirects(
            response, "/helios/elections/%s/view" % election_id)

        # email the voters
        num_messages_before = len(mail.outbox)
        response = self.client.post(
            "/helios/elections/%s/voters/email" % election_id,
            {
                "csrf_token": self.client.session["csrf_token"],
                "subject": "your password",
                "body": "time to vote",
                "suppress_election_links": "0",
                "send_to": "all",
            },
        )
        self.assertRedirects(
            response, "/helios/elections/%s/view" % election_id)
        num_messages_after = len(mail.outbox)
        self.assertEquals(num_messages_after - num_messages_before, NUM_VOTERS)

        email_message = mail.outbox[num_messages_before]
        assert "your password" in email_message.subject, "bad subject in email"

        # get the username and password
        username = re.search("voter ID: (.*)", email_message.body).group(1)
        password = re.search("password: (.*)", email_message.body).group(1)

        # now log out as administrator
        self.clear_login()
        self.assertEquals(self.client.session.has_key("user"), False)

        # return the voter username and password to vote
        return election_id, username, password

    def _cast_ballot(
        self,
        election_id,
        username,
        password,
        need_login=True,
        check_user_logged_in=False,
    ):
        """
        check_user_logged_in looks for the "you're already logged" message
        """
        # vote by preparing a ballot via the server-side encryption
        response = self.app.post(
            "/helios/elections/%s/encrypt-ballot" % election_id,
            params={"answers_json": utils.to_json([[1]])},
        )
        self.assertContains(response, "answers")

        # parse it as an encrypted vote with randomness, and make sure randomness is there
        the_ballot = utils.from_json(response.testbody)
        assert the_ballot["answers"][0].has_key("randomness"), "no randomness"
        assert len(the_ballot["answers"][0]["randomness"]
                   ) == 2, "not enough randomness"

        # parse it as an encrypted vote, and re-serialize it
        ballot = datatypes.LDObject.fromDict(
            utils.from_json(response.testbody), type_hint="legacy/EncryptedVote"
        )
        encrypted_vote = ballot.serialize()

        # cast the ballot
        response = self.app.post(
            "/helios/elections/%s/cast" % election_id,
            params={"encrypted_vote": encrypted_vote},
        )
        self.assertRedirects(
            response,
            "%s/helios/elections/%s/cast_confirm"
            % (settings.SECURE_URL_HOST, election_id),
        )

        cast_confirm_page = response.follow()

        if need_login:
            if check_user_logged_in:
                self.assertContains(cast_confirm_page, "You are logged in as")
                self.assertContains(
                    cast_confirm_page, "requires election-specific credentials"
                )

            # set the form
            login_form = cast_confirm_page.form
            login_form["voter_id"] = username
            login_form["password"] = password

            response = login_form.submit()
        else:
            # here we should be at the cast-confirm page and logged in
            self.assertContains(cast_confirm_page, "CAST this ballot")

            # confirm the vote, now with the actual form
            cast_form = cast_confirm_page.form

            if "status_update" in cast_form.fields.keys():
                cast_form["status_update"] = False
            response = cast_form.submit()

        self.assertRedirects(
            response,
            "%s/helios/elections/%s/cast_done" % (
                settings.URL_HOST, election_id),
        )

        # at this point an email should have gone out to the user
        # at position num_messages after, since that was the len() before we cast this ballot
        email_message = mail.outbox[len(mail.outbox) - 1]
        url = re.search("https?://[^/]+(/[^ \n]*)",
                        email_message.body).group(1)

        # check that we can get at that URL
        if not need_login:
            # confusing piece: if need_login is True, that means it was a public election
            # that required login before casting a ballot.
            # so if need_login is False, it was a private election, and we do need to re-login here
            # we need to re-login if it's a private election, because all data, including ballots
            # is otherwise private
            login_page = self.app.get(
                "/helios/elections/%s/password_voter_login" % election_id
            )

            # if we redirected, that's because we can see the page, I think
            if login_page.status_int != 302:
                login_form = login_page.form

                # try with extra spaces
                login_form["voter_id"] = "  " + username + "   "
                login_form["password"] = "  " + password + "      "
                login_form.submit()

        response = self.app.get(url, auto_follow=True)
        self.assertContains(response, ballot.hash)
        self.assertContains(response, html_escape(encrypted_vote))

        # if we request the redirect to cast_done, the voter should be logged out, but not the user
        response = self.app.get("/helios/elections/%s/cast_done" % election_id)

        # FIXME: how to check this? We can't do it by checking session that we're doign webtes
        # assert not self.client.session.has_key('CURRENT_VOTER')

    def _do_tally(self, election_id):
        # log back in as administrator
        self.setup_login()

        # encrypted tally
        response = self.client.post(
            "/helios/elections/%s/compute_tally" % election_id,
            {"csrf_token": self.client.session["csrf_token"]},
        )
        self.assertRedirects(
            response, "/helios/elections/%s/view" % election_id)

        # should trigger helios decryption automatically
        self.assertNotEquals(
            models.Election.objects.get(uuid=election_id)
            .get_helios_trustee()
            .decryption_proofs,
            None,
        )

        # combine decryptions
        response = self.client.post(
            "/helios/elections/%s/combine_decryptions" % election_id,
            {"csrf_token": self.client.session["csrf_token"], },
        )

        # after tallying, we now go back to election_view
        self.assertRedirects(
            response, "/helios/elections/%s/view" % election_id)

        # check that we can't get the tally yet
        response = self.client.get("/helios/elections/%s/result" % election_id)
        self.assertStatusCode(response, 403)

        # release
        response = self.client.post(
            "/helios/elections/%s/release_result" % election_id,
            {"csrf_token": self.client.session["csrf_token"], },
        )

        # check that tally matches
        response = self.client.get("/helios/elections/%s/result" % election_id)
        self.assertEquals(utils.from_json(response.content), [[0, 1]])

    # def test_do_complete_election(self):
    #     election_id, username, password = self._setup_complete_election()
    #
    #     # cast a ballot while not logged in
    #     self._cast_ballot(election_id, username, password, check_user_logged_in=False)
    #
    #     # cast a ballot while logged in as a user (not a voter)
    #     self.setup_login()
    #
    #     ## for now the above does not work, it's a testing problem
    #     ## where the cookie isn't properly set. We'll have to figure this out.
    #     ## FIXME FIXME FIXME
    #     #self._cast_ballot(election_id, username, password, check_user_logged_in=True)
    #     self._cast_ballot(election_id, username, password, check_user_logged_in=False)
    #     self.clear_login()
    #
    #     self._do_tally(election_id)
    #
    # def test_do_complete_election_private(self):
    #     # private election
    #     election_id, username, password = self._setup_complete_election({'private_p' : "True"})
    #
    #     # get the password_voter_login_form via the front page
    #     # (which will test that redirects are doing the right thing)
    #     response = self.app.get("/helios/elections/%s/view" % election_id)
    #
    #     # ensure it redirects
    #     self.assertRedirects(response, "/helios/elections/%s/password_voter_login?%s" % (election_id, urllib.urlencode({"return_url": "/helios/elections/%s/view" % election_id})))
    #
    #     login_form = response.follow().form
    #
    #     login_form['voter_id'] = username
    #     login_form['password'] = password
    #
    #     response = login_form.submit()
    #     self.assertRedirects(response, "/helios/elections/%s/view" % election_id)
    #
    #     self._cast_ballot(election_id, username, password, need_login = False)
    #     self._do_tally(election_id)
    #
    # def test_election_voters_eligibility(self):
    #     # create the election
    #     self.setup_login(from_scratch=True)
    #     response = self.client.post("/helios/elections/new", {
    #             "short_name" : "test-eligibility",
    #             "name" : "Test Eligibility",
    #             "description" : "An election test for voter eligibility",
    #             "election_type" : "election",
    #             "use_voter_aliases": "0",
    #             "use_advanced_audit_features": "1",
    #             "private_p" : "False",
    #             'csrf_token': self.client.session['csrf_token']})
    #
    #     election_id = re.match("(.*)/elections/(.*)/view", str(response['Location']))
    #     self.assertIsNotNone(election_id, "Election id not found in redirect: %s" % str(response['Location']))
    #     election_id = election_id.group(2)
    #
    #     # update eligiblity
    #     response = self.client.post("/helios/elections/%s/voters/eligibility" % election_id, {
    #             "csrf_token" : self.client.session['csrf_token'],
    #             "eligibility": "openreg"})
    #
    #     self.clear_login()
    #     response = self.client.get("/helios/elections/%s/voters/list" % election_id)
    #     self.assertContains(response, "Anyone can vote")
    #
    #     self.setup_login()
    #     response = self.client.post("/helios/elections/%s/voters/eligibility" % election_id, {
    #             "csrf_token" : self.client.session['csrf_token'],
    #             "eligibility": "closedreg"})
    #
    #     self.clear_login()
    #     response = self.client.get("/helios/elections/%s/voters/list" % election_id)
    #     self.assertContains(response, "Only the voters listed here")
    #
    # def test_do_complete_election_with_trustees(self):
    #     """
    #     FIXME: do the this test
    #     """
    #     pass


class UtilityTests(TestCase):

    def test_qr_code_creation_base64(self):

        data_to_encode = "testtest"
        encoded_qr_image = (
            b"iVBORw0KGgoAAAANSUhEUgAAASIAAAEiAQAAAAB1xeIbAAABgElEQ"
            b"VR4nO2aMW6EMBRE3w+WUoK0BzI3i3IzfJQ9QCTojSaFjcNmi6QhEL"
            b"ALEPAkRmY0/nww8fMIL7+AoFKVqlSlKnV0yvJwWA9YPy1n+l11XYL"
            b"ykqQRCN1sGmgkSXqk/l7XJaipeHxazG/m9td1KcqPzXPZeQBdJ6Tc"
            b"t2OFDtv0jpVaxjL3rYAJzI+3aABr9x9V/f+m8tyH5PWmnJ8fzH9U9"
            b"f+bSnP/5XFBRI+uP676M1Bm3bqwsZ7ZCLW+35YilfF+bIRXREMr4c"
            b"f1VQ1HVX8GSgOzweTA3x3QKj2KnXWdm0opY9BEcsrnZVbQ1Pfa7an"
            b"k+xLwejcHoQPrd9V1bionehkpadJmzE2dmvfbUCVzAGiiQveBmG4y"
            b"mE176boQVfqY9nZ/FaGDtODurOvUVKkxKW20vMJqaGOtMbeknnppe"
            b"d9EA4f5YR9dl6SCOaCNQCtpOIquE1LPfUzNhh9mR7L8TrquQLH+NM"
            b"jSWNDI0l2oeb8ZZfXfqEpVqlKVugT1CeH0vMN7sIm9AAAAAElFTkS"
            b"uQmCC"
        )

        encoded_data = utils.create_qr_code_in_base64(data_to_encode)

        self.assertEquals(encoded_data, encoded_qr_image)<|MERGE_RESOLUTION|>--- conflicted
+++ resolved
@@ -89,12 +89,9 @@
 
         with open("helios/fixtures/voter-file.csv") as file:
             vf = models.VoterFile.objects.create(
-<<<<<<< HEAD
-                election=election, voter_file=File(file, "voter_file.css"))
-=======
                 election=election, voter_file=File(file, "voter_file.css")
             )
->>>>>>> 25ecc0a0
+
             vf.process()
 
         # make sure that we stripped things correctly
@@ -156,11 +153,8 @@
         # what about after saving?
         self.election.save()
         e = models.Election.objects.get(uuid=self.election.uuid)
-<<<<<<< HEAD
-        assert e.eligibility == [{'auth_system': self.user.user_type}]
-=======
         assert e.eligibility == [{"auth_system": self.user.user_type}]
->>>>>>> 25ecc0a0
+
 
         self.election.openreg = True
 
